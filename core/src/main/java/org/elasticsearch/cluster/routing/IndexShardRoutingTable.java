/*
 * Licensed to Elasticsearch under one or more contributor
 * license agreements. See the NOTICE file distributed with
 * this work for additional information regarding copyright
 * ownership. Elasticsearch licenses this file to you under
 * the Apache License, Version 2.0 (the "License"); you may
 * not use this file except in compliance with the License.
 * You may obtain a copy of the License at
 *
 *    http://www.apache.org/licenses/LICENSE-2.0
 *
 * Unless required by applicable law or agreed to in writing,
 * software distributed under the License is distributed on an
 * "AS IS" BASIS, WITHOUT WARRANTIES OR CONDITIONS OF ANY
 * KIND, either express or implied.  See the License for the
 * specific language governing permissions and limitations
 * under the License.
 */

package org.elasticsearch.cluster.routing;

import org.elasticsearch.cluster.node.DiscoveryNode;
import org.elasticsearch.cluster.node.DiscoveryNodes;
import org.elasticsearch.common.Randomness;
import org.elasticsearch.common.collect.MapBuilder;
import org.elasticsearch.common.io.stream.StreamInput;
import org.elasticsearch.common.io.stream.StreamOutput;
import org.elasticsearch.common.util.set.Sets;
import org.elasticsearch.index.shard.ShardId;

import java.io.IOException;
<<<<<<< HEAD
import java.util.*;
import java.util.concurrent.ThreadLocalRandom;
=======
import java.util.ArrayList;
import java.util.Arrays;
import java.util.Collections;
import java.util.Iterator;
import java.util.LinkedList;
import java.util.List;
import java.util.Map;
import java.util.Set;
>>>>>>> 77dbfbc9

import static java.util.Collections.emptyMap;

/**
 * {@link IndexShardRoutingTable} encapsulates all instances of a single shard.
 * Each Elasticsearch index consists of multiple shards, each shard encapsulates
 * a disjoint set of the index data and each shard has one or more instances
 * referred to as replicas of a shard. Given that, this class encapsulates all
 * replicas (instances) for a single index shard.
 */
public class IndexShardRoutingTable implements Iterable<ShardRouting> {

    final ShardShuffler shuffler;
    final ShardId shardId;

    final ShardRouting primary;
    final List<ShardRouting> primaryAsList;
    final List<ShardRouting> replicas;
    final List<ShardRouting> shards;
    final List<ShardRouting> activeShards;
    final List<ShardRouting> assignedShards;
    final static List<ShardRouting> NO_SHARDS = Collections.emptyList();
    final boolean allShardsStarted;

    private volatile Map<AttributesKey, AttributesRoutings> activeShardsByAttributes = emptyMap();
    private volatile Map<AttributesKey, AttributesRoutings> initializingShardsByAttributes = emptyMap();
    private final Object shardsByAttributeMutex = new Object();

    /**
     * The initializing list, including ones that are initializing on a target node because of relocation.
     * If we can come up with a better variable name, it would be nice...
     */
    final List<ShardRouting> allInitializingShards;

    IndexShardRoutingTable(ShardId shardId, List<ShardRouting> shards) {
        this.shardId = shardId;
        this.shuffler = new RotationShardShuffler(Randomness.get().nextInt());
        this.shards = Collections.unmodifiableList(shards);

        ShardRouting primary = null;
        List<ShardRouting> replicas = new ArrayList<>();
        List<ShardRouting> activeShards = new ArrayList<>();
        List<ShardRouting> assignedShards = new ArrayList<>();
        List<ShardRouting> allInitializingShards = new ArrayList<>();
        boolean allShardsStarted = true;
        for (ShardRouting shard : shards) {
            if (shard.primary()) {
                primary = shard;
            } else {
                replicas.add(shard);
            }
            if (shard.active()) {
                activeShards.add(shard);
            }
            if (shard.initializing()) {
                allInitializingShards.add(shard);
            }
            if (shard.relocating()) {
                // create the target initializing shard routing on the node the shard is relocating to
                allInitializingShards.add(shard.buildTargetRelocatingShard());
            }
            if (shard.assignedToNode()) {
                assignedShards.add(shard);
            }
            if (shard.state() != ShardRoutingState.STARTED) {
                allShardsStarted = false;
            }
        }
        this.allShardsStarted = allShardsStarted;
        this.primary = primary;
        if (primary != null) {
            this.primaryAsList = Collections.singletonList(primary);
        } else {
            this.primaryAsList = Collections.emptyList();
        }
        this.replicas = Collections.unmodifiableList(replicas);
        this.activeShards = Collections.unmodifiableList(activeShards);
        this.assignedShards = Collections.unmodifiableList(assignedShards);
        this.allInitializingShards = Collections.unmodifiableList(allInitializingShards);
    }

    /**
     * Normalizes all shard routings to the same (highest found) version &amp; primary terms.
     */
    public IndexShardRoutingTable normalizeVersionsAndPrimaryTerms() {
        if (shards.isEmpty()) {
            return this;
        }

        if (shards.size() == 1) {
            return this;
        }
        long highestVersion = shards.get(0).version();
        long highestPrimaryTerm = shards.get(0).primaryTerm();
        boolean requiresNormalization = false;
        for (int i = 1; i < shards.size(); i++) {
            final long version = shards.get(i).version();
            final long primaryTerm = shards.get(i).primaryTerm();
            if (highestVersion != version || highestPrimaryTerm != primaryTerm) {
                requiresNormalization = true;
            }
            highestVersion = Math.max(highestVersion, version);
            highestPrimaryTerm = Math.max(highestPrimaryTerm, primaryTerm);
        }
        if (!requiresNormalization) {
            return this;
        }
        List<ShardRouting> shardRoutings = new ArrayList<>(shards.size());
        for (int i = 0; i < shards.size(); i++) {
            if (shards.get(i).version() == highestVersion && shards.get(i).primaryTerm() == highestPrimaryTerm) {
                shardRoutings.add(shards.get(i));
            } else {
                shardRoutings.add(new ShardRouting(shards.get(i), highestVersion, highestPrimaryTerm));
            }
        }
        return new IndexShardRoutingTable(shardId, Collections.unmodifiableList(shardRoutings));
    }

    /**
     * Returns the shards id
     *
     * @return id of the shard
     */
    public ShardId shardId() {
        return shardId;
    }

    /**
     * Returns the shards id
     *
     * @return id of the shard
     */
    public ShardId getShardId() {
        return shardId();
    }

    @Override
    public Iterator<ShardRouting> iterator() {
        return shards.iterator();
    }

    /**
     * Returns the number of this shards instances.
     */
    public int size() {
        return shards.size();
    }

    /**
     * Returns the number of this shards instances.
     */
    public int getSize() {
        return size();
    }

    /**
     * Returns a {@link List} of shards
     *
     * @return a {@link List} of shards
     */
    public List<ShardRouting> shards() {
        return this.shards;
    }

    /**
     * Returns a {@link List} of shards
     *
     * @return a {@link List} of shards
     */
    public List<ShardRouting> getShards() {
        return shards();
    }

    /**
     * Returns a {@link List} of active shards
     *
     * @return a {@link List} of shards
     */
    public List<ShardRouting> activeShards() {
        return this.activeShards;
    }

    /**
     * Returns a {@link List} of active shards
     *
     * @return a {@link List} of shards
     */
    public List<ShardRouting> getActiveShards() {
        return activeShards();
    }

    /**
     * Returns a {@link List} of assigned shards
     *
     * @return a {@link List} of shards
     */
    public List<ShardRouting> assignedShards() {
        return this.assignedShards;
    }

    /**
     * Returns a {@link List} of assigned shards
     *
     * @return a {@link List} of shards
     */
    public List<ShardRouting> getAssignedShards() {
        return this.assignedShards;
    }

    public ShardIterator shardsRandomIt() {
        return new PlainShardIterator(shardId, shuffler.shuffle(shards));
    }

    public ShardIterator shardsIt() {
        return new PlainShardIterator(shardId, shards);
    }

    public ShardIterator shardsIt(int seed) {
        return new PlainShardIterator(shardId, shuffler.shuffle(shards, seed));
    }

    /**
     * Returns an iterator over active and initializing shards. Making sure though that
     * its random within the active shards, and initializing shards are the last to iterate through.
     */
    public ShardIterator activeInitializingShardsRandomIt() {
        return activeInitializingShardsIt(shuffler.nextSeed());
    }

    /**
     * Returns an iterator over active and initializing shards. Making sure though that
     * its random within the active shards, and initializing shards are the last to iterate through.
     */
    public ShardIterator activeInitializingShardsIt(int seed) {
        if (allInitializingShards.isEmpty()) {
            return new PlainShardIterator(shardId, shuffler.shuffle(activeShards, seed));
        }
        ArrayList<ShardRouting> ordered = new ArrayList<>(activeShards.size() + allInitializingShards.size());
        ordered.addAll(shuffler.shuffle(activeShards, seed));
        ordered.addAll(allInitializingShards);
        return new PlainShardIterator(shardId, ordered);
    }

    /**
     * Returns true if no primaries are active or initializing for this shard
     */
    private boolean noPrimariesActive() {
        if (!primaryAsList.isEmpty() && !primaryAsList.get(0).active() && !primaryAsList.get(0).initializing()) {
            return true;
        }
        return false;
    }

    /**
     * Returns an iterator only on the primary shard.
     */
    public ShardIterator primaryShardIt() {
        return new PlainShardIterator(shardId, primaryAsList);
    }

    public ShardIterator primaryActiveInitializingShardIt() {
        if (noPrimariesActive()) {
            return new PlainShardIterator(shardId, NO_SHARDS);
        }
        return primaryShardIt();
    }

    public ShardIterator primaryFirstActiveInitializingShardsIt() {
        ArrayList<ShardRouting> ordered = new ArrayList<>(activeShards.size() + allInitializingShards.size());
        // fill it in a randomized fashion
        for (ShardRouting shardRouting : shuffler.shuffle(activeShards)) {
            ordered.add(shardRouting);
            if (shardRouting.primary()) {
                // switch, its the matching node id
                ordered.set(ordered.size() - 1, ordered.get(0));
                ordered.set(0, shardRouting);
            }
        }
        // no need to worry about primary first here..., its temporal
        if (!allInitializingShards.isEmpty()) {
            ordered.addAll(allInitializingShards);
        }
        return new PlainShardIterator(shardId, ordered);
    }

    public ShardIterator replicaActiveInitializingShardIt() {
        // If the primaries are unassigned, return an empty list (there aren't
        // any replicas to query anyway)
        if (noPrimariesActive()) {
            return new PlainShardIterator(shardId, NO_SHARDS);
        }

        LinkedList<ShardRouting> ordered = new LinkedList<>();
        for (ShardRouting replica : shuffler.shuffle(replicas)) {
            if (replica.active()) {
                ordered.addFirst(replica);
            } else if (replica.initializing()) {
                ordered.addLast(replica);
            }
        }
        return new PlainShardIterator(shardId, ordered);
    }

    public ShardIterator replicaFirstActiveInitializingShardsIt() {
        // If the primaries are unassigned, return an empty list (there aren't
        // any replicas to query anyway)
        if (noPrimariesActive()) {
            return new PlainShardIterator(shardId, NO_SHARDS);
        }

        ArrayList<ShardRouting> ordered = new ArrayList<>(activeShards.size() + allInitializingShards.size());
        // fill it in a randomized fashion with the active replicas
        for (ShardRouting replica : shuffler.shuffle(replicas)) {
            if (replica.active()) {
                ordered.add(replica);
            }
        }

        // Add the primary shard
        ordered.add(primary);

        // Add initializing shards last
        if (!allInitializingShards.isEmpty()) {
            ordered.addAll(allInitializingShards);
        }
        return new PlainShardIterator(shardId, ordered);
    }

    public ShardIterator onlyNodeActiveInitializingShardsIt(String nodeId) {
        ArrayList<ShardRouting> ordered = new ArrayList<>(activeShards.size() + allInitializingShards.size());
        // fill it in a randomized fashion
        for (int i = 0; i < activeShards.size(); i++) {
            ShardRouting shardRouting = activeShards.get(i);
            if (nodeId.equals(shardRouting.currentNodeId())) {
                ordered.add(shardRouting);
            }
        }
        for (int i = 0; i < allInitializingShards.size(); i++) {
            ShardRouting shardRouting = allInitializingShards.get(i);
            if (nodeId.equals(shardRouting.currentNodeId())) {
                ordered.add(shardRouting);
            }
        }
        return new PlainShardIterator(shardId, ordered);
    }

    /**
     * Returns shards based on nodeAttributes given  such as node name , node attribute, node IP
     * Supports node specifications in cluster API
     */
    public ShardIterator onlyNodeSelectorActiveInitializingShardsIt(String nodeAttribute, DiscoveryNodes discoveryNodes) {
        ArrayList<ShardRouting> ordered = new ArrayList<>(activeShards.size() + allInitializingShards.size());
        Set<String> selectedNodes = Sets.newHashSet(discoveryNodes.resolveNodesIds(nodeAttribute));

        for (ShardRouting shardRouting : activeShards) {
            if (selectedNodes.contains(shardRouting.currentNodeId())) {
                ordered.add(shardRouting);
            }
        }
        for (ShardRouting shardRouting : allInitializingShards) {
            if (selectedNodes.contains(shardRouting.currentNodeId())) {
                ordered.add(shardRouting);
            }
        }
        if (ordered.isEmpty()) {
            throw new IllegalArgumentException("No data node with critera [" + nodeAttribute + "] found");
        }
        return new PlainShardIterator(shardId, ordered);
    }

    public ShardIterator preferNodeActiveInitializingShardsIt(String nodeId) {
        ArrayList<ShardRouting> ordered = new ArrayList<>(activeShards.size() + allInitializingShards.size());
        // fill it in a randomized fashion
        for (ShardRouting shardRouting : shuffler.shuffle(activeShards)) {
            ordered.add(shardRouting);
            if (nodeId.equals(shardRouting.currentNodeId())) {
                // switch, its the matching node id
                ordered.set(ordered.size() - 1, ordered.get(0));
                ordered.set(0, shardRouting);
            }
        }
        if (!allInitializingShards.isEmpty()) {
            ordered.addAll(allInitializingShards);
        }
        return new PlainShardIterator(shardId, ordered);
    }

    @Override
    public boolean equals(Object o) {
        if (this == o) return true;
        if (o == null || getClass() != o.getClass()) return false;

        IndexShardRoutingTable that = (IndexShardRoutingTable) o;

        if (!shardId.equals(that.shardId)) return false;
        if (!shards.equals(that.shards)) return false;

        return true;
    }

    @Override
    public int hashCode() {
        int result = shardId.hashCode();
        result = 31 * result + shards.hashCode();
        return result;
    }

    /**
     * Returns <code>true</code> iff all shards in the routing table are started otherwise <code>false</code>
     */
    public boolean allShardsStarted() {
        return allShardsStarted;
    }

    static class AttributesKey {

        final String[] attributes;

        AttributesKey(String[] attributes) {
            this.attributes = attributes;
        }

        @Override
        public int hashCode() {
            return Arrays.hashCode(attributes);
        }

        @Override
        public boolean equals(Object obj) {
            return Arrays.equals(attributes, ((AttributesKey) obj).attributes);
        }
    }

    static class AttributesRoutings {

        public final List<ShardRouting> withSameAttribute;
        public final List<ShardRouting> withoutSameAttribute;
        public final int totalSize;

        AttributesRoutings(List<ShardRouting> withSameAttribute, List<ShardRouting> withoutSameAttribute) {
            this.withSameAttribute = withSameAttribute;
            this.withoutSameAttribute = withoutSameAttribute;
            this.totalSize = withoutSameAttribute.size() + withSameAttribute.size();
        }
    }

    private AttributesRoutings getActiveAttribute(AttributesKey key, DiscoveryNodes nodes) {
        AttributesRoutings shardRoutings = activeShardsByAttributes.get(key);
        if (shardRoutings == null) {
            synchronized (shardsByAttributeMutex) {
                ArrayList<ShardRouting> from = new ArrayList<>(activeShards);
                List<ShardRouting> to = collectAttributeShards(key, nodes, from);

                shardRoutings = new AttributesRoutings(to, Collections.unmodifiableList(from));
                activeShardsByAttributes = MapBuilder.newMapBuilder(activeShardsByAttributes).put(key, shardRoutings).immutableMap();
            }
        }
        return shardRoutings;
    }

    private AttributesRoutings getInitializingAttribute(AttributesKey key, DiscoveryNodes nodes) {
        AttributesRoutings shardRoutings = initializingShardsByAttributes.get(key);
        if (shardRoutings == null) {
            synchronized (shardsByAttributeMutex) {
                ArrayList<ShardRouting> from = new ArrayList<>(allInitializingShards);
                List<ShardRouting> to = collectAttributeShards(key, nodes, from);
                shardRoutings = new AttributesRoutings(to, Collections.unmodifiableList(from));
                initializingShardsByAttributes = MapBuilder.newMapBuilder(initializingShardsByAttributes).put(key, shardRoutings).immutableMap();
            }
        }
        return shardRoutings;
    }

    private static List<ShardRouting> collectAttributeShards(AttributesKey key, DiscoveryNodes nodes, ArrayList<ShardRouting> from) {
        final ArrayList<ShardRouting> to = new ArrayList<>();
        for (final String attribute : key.attributes) {
            final String localAttributeValue = nodes.localNode().attributes().get(attribute);
            if (localAttributeValue != null) {
                for (Iterator<ShardRouting> iterator = from.iterator(); iterator.hasNext(); ) {
                    ShardRouting fromShard = iterator.next();
                    final DiscoveryNode discoveryNode = nodes.get(fromShard.currentNodeId());
                    if (discoveryNode == null) {
                        iterator.remove(); // node is not present anymore - ignore shard
                    } else if (localAttributeValue.equals(discoveryNode.attributes().get(attribute))) {
                        iterator.remove();
                        to.add(fromShard);
                    }
                }
            }
        }
        return Collections.unmodifiableList(to);
    }

    public ShardIterator preferAttributesActiveInitializingShardsIt(String[] attributes, DiscoveryNodes nodes) {
        return preferAttributesActiveInitializingShardsIt(attributes, nodes, shuffler.nextSeed());
    }

    public ShardIterator preferAttributesActiveInitializingShardsIt(String[] attributes, DiscoveryNodes nodes, int seed) {
        AttributesKey key = new AttributesKey(attributes);
        AttributesRoutings activeRoutings = getActiveAttribute(key, nodes);
        AttributesRoutings initializingRoutings = getInitializingAttribute(key, nodes);

        // we now randomize, once between the ones that have the same attributes, and once for the ones that don't
        // we don't want to mix between the two!
        ArrayList<ShardRouting> ordered = new ArrayList<>(activeRoutings.totalSize + initializingRoutings.totalSize);
        ordered.addAll(shuffler.shuffle(activeRoutings.withSameAttribute, seed));
        ordered.addAll(shuffler.shuffle(activeRoutings.withoutSameAttribute, seed));
        ordered.addAll(shuffler.shuffle(initializingRoutings.withSameAttribute, seed));
        ordered.addAll(shuffler.shuffle(initializingRoutings.withoutSameAttribute, seed));
        return new PlainShardIterator(shardId, ordered);
    }

    public ShardRouting primaryShard() {
        return primary;
    }

    public List<ShardRouting> replicaShards() {
        return this.replicas;
    }

    public List<ShardRouting> replicaShardsWithState(ShardRoutingState... states) {
        List<ShardRouting> shards = new ArrayList<>();
        for (ShardRouting shardEntry : replicas) {
            for (ShardRoutingState state : states) {
                if (shardEntry.state() == state) {
                    shards.add(shardEntry);
                }
            }
        }
        return shards;
    }

    public List<ShardRouting> shardsWithState(ShardRoutingState state) {
        if (state == ShardRoutingState.INITIALIZING) {
            return allInitializingShards;
        }
        List<ShardRouting> shards = new ArrayList<>();
        for (ShardRouting shardEntry : this) {
            if (shardEntry.state() == state) {
                shards.add(shardEntry);
            }
        }
        return shards;
    }

    public static class Builder {

        private ShardId shardId;
        private final List<ShardRouting> shards;

        public Builder(IndexShardRoutingTable indexShard) {
            this.shardId = indexShard.shardId;
            this.shards = new ArrayList<>(indexShard.shards);
        }

        public Builder(ShardId shardId) {
            this.shardId = shardId;
            this.shards = new ArrayList<>();
        }

        public Builder addShard(ShardRouting shardEntry) {
            for (ShardRouting shard : shards) {
                // don't add two that map to the same node id
                // we rely on the fact that a node does not have primary and backup of the same shard
                if (shard.assignedToNode() && shardEntry.assignedToNode()
                        && shard.currentNodeId().equals(shardEntry.currentNodeId())) {
                    return this;
                }
            }
            shards.add(shardEntry);
            return this;
        }

        public Builder removeShard(ShardRouting shardEntry) {
            shards.remove(shardEntry);
            return this;
        }

        public IndexShardRoutingTable build() {
            return new IndexShardRoutingTable(shardId, Collections.unmodifiableList(new ArrayList<>(shards)));
        }

        public static IndexShardRoutingTable readFrom(StreamInput in) throws IOException {
            String index = in.readString();
            return readFromThin(in, index);
        }

        public static IndexShardRoutingTable readFromThin(StreamInput in, String index) throws IOException {
            int iShardId = in.readVInt();
            Builder builder = new Builder(new ShardId(index, iShardId));

            int size = in.readVInt();
            for (int i = 0; i < size; i++) {
                ShardRouting shard = ShardRouting.readShardRoutingEntry(in, index, iShardId);
                builder.addShard(shard);
            }

            return builder.build();
        }

        public static void writeTo(IndexShardRoutingTable indexShard, StreamOutput out) throws IOException {
            out.writeString(indexShard.shardId().index().name());
            writeToThin(indexShard, out);
        }

        public static void writeToThin(IndexShardRoutingTable indexShard, StreamOutput out) throws IOException {
            out.writeVInt(indexShard.shardId.id());

            out.writeVInt(indexShard.shards.size());
            for (ShardRouting entry : indexShard) {
                entry.writeToThin(out);
            }
        }

    }
}<|MERGE_RESOLUTION|>--- conflicted
+++ resolved
@@ -29,10 +29,6 @@
 import org.elasticsearch.index.shard.ShardId;
 
 import java.io.IOException;
-<<<<<<< HEAD
-import java.util.*;
-import java.util.concurrent.ThreadLocalRandom;
-=======
 import java.util.ArrayList;
 import java.util.Arrays;
 import java.util.Collections;
@@ -41,7 +37,6 @@
 import java.util.List;
 import java.util.Map;
 import java.util.Set;
->>>>>>> 77dbfbc9
 
 import static java.util.Collections.emptyMap;
 
@@ -431,13 +426,21 @@
 
     @Override
     public boolean equals(Object o) {
-        if (this == o) return true;
-        if (o == null || getClass() != o.getClass()) return false;
+        if (this == o) {
+            return true;
+        }
+        if (o == null || getClass() != o.getClass()) {
+            return false;
+        }
 
         IndexShardRoutingTable that = (IndexShardRoutingTable) o;
 
-        if (!shardId.equals(that.shardId)) return false;
-        if (!shards.equals(that.shards)) return false;
+        if (!shardId.equals(that.shardId)) {
+            return false;
+        }
+        if (!shards.equals(that.shards)) {
+            return false;
+        }
 
         return true;
     }
