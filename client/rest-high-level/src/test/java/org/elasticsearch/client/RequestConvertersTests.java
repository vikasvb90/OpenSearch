--- conflicted
+++ resolved
@@ -94,13 +94,9 @@
 import org.elasticsearch.action.support.replication.ReplicationRequest;
 import org.elasticsearch.action.update.UpdateRequest;
 import org.elasticsearch.client.RequestConverters.EndpointBuilder;
-<<<<<<< HEAD
 import org.elasticsearch.client.indexlifecycle.LifecyclePolicy;
 import org.elasticsearch.client.indexlifecycle.PutLifecyclePolicyRequest;
 import org.elasticsearch.client.indexlifecycle.DeleteLifecyclePolicyRequest;
-import org.elasticsearch.cluster.health.ClusterHealthStatus;
-=======
->>>>>>> 50e07dd4
 import org.elasticsearch.common.CheckedBiConsumer;
 import org.elasticsearch.common.CheckedFunction;
 import org.elasticsearch.common.Strings;
@@ -2919,7 +2915,6 @@
         }
     }
 
-<<<<<<< HEAD
     private static void setRandomTimeoutTimeValue(Consumer<TimeValue> setter, TimeValue defaultTimeout,
                                                   Map<String, String> expectedParams) {
         if (randomBoolean()) {
@@ -2931,10 +2926,7 @@
         }
     }
 
-    private static void setRandomMasterTimeout(MasterNodeRequest<?> request, Map<String, String> expectedParams) {
-=======
     static void setRandomMasterTimeout(MasterNodeRequest<?> request, Map<String, String> expectedParams) {
->>>>>>> 50e07dd4
         if (randomBoolean()) {
             String masterTimeout = randomTimeValue();
             request.masterNodeTimeout(masterTimeout);
